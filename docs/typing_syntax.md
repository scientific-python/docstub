# Typing syntax in docstrings

Docstub defines its own [grammar](../src/docstub/doctype.lark) to parse and transform type information in docstrings (doctypes) into valid Python type expressions.
This grammar fully supports [Python's conventional typing syntax](https://typing.python.org/en/latest/index.html).
So any type expression that is valid in Python, can be used in a docstrings as is.
In addition, docstub extends this syntax with several "natural language" expressions that are commonly used in the scientific Python ecosystem.

Docstrings should follow a form that is inspired by the NumPyDoc style:
```none
Section name
------------
name : doctype, optional_info
  Description.
```

- `name` might be the name of a parameter, attribute or similar.
- `doctype` contains the actual type information that will be transformed into a Python type (see also {term}`doctype`).
- `optional_info` is optional and captures anything after the first (top-level) comma.
  It is useful to provide additional information for readers.
  Its presence and content doesn't currently affect the generated {term}`annotation expression`.


## Unions

In addition to Python's conventional shorthand `|` syntax for [union types](https://typing.python.org/en/latest/spec/concepts.html#union-types), you can use `or` to join types.

| Docstring type | Python type annotation |
|----------------|------------------------|
| `X or Y`       | `X \| Y`               |
| `int or float` | `int \| float`         |


## Containers

The content of containers can be typed using a `CONTAINER of X` like form.
This extends the basic subscription syntax for [generics](https://typing.python.org/en/latest/spec/generics.html#generics).

| Docstring type          | Python type annotation |
|-------------------------|------------------------|
| `CONTAINER of X`        | `CONTAINER[X]`         |
| `CONTAINER of (X or Y)` | `CONTAINER[X \| Y]`    |

For the simple case `CONTAINER of X`, where `X` is a name, you can append `(s)` to indicate the plural form.
E.g., `list of float(s)`.

Variants of for [**tuples**](https://typing.python.org/en/latest/spec/tuples.html)

| Docstring type      | Python type annotation |
|---------------------|------------------------|
| `tuple of (X, Y)`   | `tuple[X, Y]`          |
| `tuple of (X, ...)` | `tuple[X, ...]`        |

and **mappings** exist.

| Docstring type       | Python type annotation |
|----------------------|------------------------|
| `MAPPING of {X: Y}`  | `MAPPING[X, Y]`        |
| `dict of {str: int}` | `dict[str, int]`       |


:::{tip}
While it is possible to nest these variants repeatedly, it decreases the readability.
For complex nested annotations with nested containers, consider using Python's conventional syntax.
In the future, docstub may warn against or disallow nesting these natural language variants.
:::


## Shape and dtype syntax for arrays

This expression allows adding shape and datatype information for data structures like [NumPy arrays](https://numpy.org/doc/stable/reference/generated/numpy.ndarray.html).

`array` and `ndarray`, and `array-like` and `array_like` can be used interchange-ably for the variable `ARRAY` below.

| Docstring type                         | Python type annotation |
|----------------------------------------|------------------------|
| `ARRAY of dtype DTYPE`                 | `ARRAY[DTYPE]`         |
| `ARRAY of dtype DTYPE and shape SHAPE` | `ARRAY[DTYPE]`         |
| `ARRAY of shape SHAPE`                 | `ARRAY[DTYPE]`         |
| `ARRAY of shape SHAPE and dtype DTYPE` | `ARRAY[DTYPE]`         |

E.g.

| Docstring type                           | Python type annotation |
|------------------------------------------|------------------------|
| `array of dtype int`                     | `ndarray[int]`         |
| `ndarray of dtype bool and shape (4, 4)` | `ndarray[bool]`        |
| `array-like of dtype float`              | `ArrayLike[float]`     |
| `array_like of shape (M, 2)`             | `ArrayLike`            |


<<<<<<< HEAD
> [!NOTE]
> Noting the **shape** of an array in the docstring is supported.
> However, [support for including shapes in generated stubs](https://github.com/scientific-python/docstub/issues/76) is not yet included in docstub.
=======
:::{note}
Noting the **shape** of an array in the docstring is supported.
However, Python's typing system is not yet able to express this information.
It is therefore not included in the resulting type annotation.
:::

| Docstring type           | Python type annotation |
|--------------------------|------------------------|
| `(3,) array of DTYPE`    | `ndarray[DTYPE]`       |
| `(X, Y) array of DTYPE`  | `ndarray[DTYPE]`       |
| `([P,] M, N) array-like` | `ArrayLike`            |
| `(M, ...) ndarray`       | `ArrayLike`            |
>>>>>>> 8e99c8be


## Literals

[Literals](https://typing.python.org/en/latest/spec/literal.html#literals) indicate a concrete value instead of type.
Instead of using [`typing.Literal`](https://docs.python.org/3/library/typing.html#typing.Literal), you can enclose literal values in `{...}` in docstrings.

| Docstring type            | Python type annotation           |
|---------------------------|----------------------------------|
| `{-1, 0, 3, True, False}` | `Literal[-1, 0, 3, True, False]` |
| `{"red", "blue", None}`   | `Literal["red", "blue", None]`   |

:::{tip}
Enclosing a single value `{X}` is allowed.
However, `Literal[X]` is more explicit.
:::

:::{warning}
Python's `typing.Literal` only supports a restricted set of parameters.
E.g., `float` literals are not yet supported by the type system but are allowed by docstub.
Addressing this use case is on the roadmap.
See [issue 47](https://github.com/scientific-python/docstub/issues/47) for more details.
:::

## reStructuredText role

Since docstrings are also used to generate documentation with Sphinx, you may want to use [restructuredText roles](https://docutils.sourceforge.io/docs/ref/rst/roles.html) in your type annotations.
Docstub allows for this anywhere where a qualified name can be used.

| Docstring type       | Python type annotation |
|----------------------|------------------------|
| `` `X` ``            | `X`                    |
| ``:ref:`X` ``        | `X`                    |
| ``:class:`Y.X` ``    | `Y.X`                  |
| ``:py:class:`Y.X` `` | `Y.X`                  |<|MERGE_RESOLUTION|>--- conflicted
+++ resolved
@@ -6,7 +6,7 @@
 In addition, docstub extends this syntax with several "natural language" expressions that are commonly used in the scientific Python ecosystem.
 
 Docstrings should follow a form that is inspired by the NumPyDoc style:
-```none
+```
 Section name
 ------------
 name : doctype, optional_info
@@ -88,24 +88,10 @@
 | `array_like of shape (M, 2)`             | `ArrayLike`            |
 
 
-<<<<<<< HEAD
-> [!NOTE]
-> Noting the **shape** of an array in the docstring is supported.
-> However, [support for including shapes in generated stubs](https://github.com/scientific-python/docstub/issues/76) is not yet included in docstub.
-=======
 :::{note}
 Noting the **shape** of an array in the docstring is supported.
-However, Python's typing system is not yet able to express this information.
-It is therefore not included in the resulting type annotation.
+However, [support for including shapes in generated stubs](https://github.com/scientific-python/docstub/issues/76) is not yet included in docstub.
 :::
-
-| Docstring type           | Python type annotation |
-|--------------------------|------------------------|
-| `(3,) array of DTYPE`    | `ndarray[DTYPE]`       |
-| `(X, Y) array of DTYPE`  | `ndarray[DTYPE]`       |
-| `([P,] M, N) array-like` | `ArrayLike`            |
-| `(M, ...) ndarray`       | `ArrayLike`            |
->>>>>>> 8e99c8be
 
 
 ## Literals
