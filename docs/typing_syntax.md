# Typing syntax in docstrings

Docstub defines its own [grammar](../src/docstub/doctype.lark) to parse and transform type information in docstrings into valid Python type expressions.
This grammar fully supports [Python's conventional typing syntax](https://typing.python.org/en/latest/index.html).
So any {term}`annotation expression` that is valid in Python, can be used in a docstrings as is.
In addition, docstub extends this syntax with several "natural language" expressions that are commonly used in the scientific Python ecosystem.

<<<<<<< HEAD
Docstrings should follow a form that is inspired by the NumPyDoc style:
```
Section name
=======
Docstrings should follow a form that is inspired by the [NumPyDoc style](https://numpydoc.readthedocs.io/en/latest/format.html):
```none
Section namew
>>>>>>> 6e3604ee
------------
name : doctype, optional_info
  Description.
```

- `name` might be the name of a parameter, attribute or similar.
- `doctype` contains the actual type information that will be transformed into an {term}`annotation expression`.
  Here you can use the "natural language" expressions that are documented below.
- `optional_info` is optional and captures anything after the first (top-level) comma.
  It is useful to provide additional information for readers.
  Its presence and content doesn't affect the generated {term}`annotation expression`.

Combining multiple names that share a doctype and description is supported.
  For example `a, b : int` is equivalent to defining both separately.


## Unions

In addition to Python's conventional shorthand `|` syntax for [union types](https://typing.python.org/en/latest/spec/concepts.html#union-types), you can use `or` to join types.

| Docstring type | Python type annotation |
|----------------|------------------------|
| `X or Y`       | `X \| Y`               |
| `int or float` | `int \| float`         |


## Containers

The content of containers can be typed using a `CONTAINER of X` like form.
This extends the basic subscription syntax for [generics](https://typing.python.org/en/latest/spec/generics.html#generics).

| Docstring type          | Python type annotation |
|-------------------------|------------------------|
| `CONTAINER of X`        | `CONTAINER[X]`         |
| `CONTAINER of (X or Y)` | `CONTAINER[X \| Y]`    |

For the simple case `CONTAINER of X`, where `X` is a name, you can append `(s)` to indicate the plural form.
E.g., `list of float(s)`.

Variants of for [**tuples**](https://typing.python.org/en/latest/spec/tuples.html)

| Docstring type      | Python type annotation |
|---------------------|------------------------|
| `tuple of (X, Y)`   | `tuple[X, Y]`          |
| `tuple of (X, ...)` | `tuple[X, ...]`        |

and **mappings** exist.

| Docstring type       | Python type annotation |
|----------------------|------------------------|
| `MAPPING of {X: Y}`  | `MAPPING[X, Y]`        |
| `dict of {str: int}` | `dict[str, int]`       |


:::{tip}
While it is possible to nest these variants repeatedly, it decreases the readability.
For complex nested annotations with nested containers, consider using Python's conventional syntax.
In the future, docstub may warn against or disallow nesting these natural language variants.
:::


## Shape and dtype syntax for arrays

This expression allows adding shape and datatype information for data structures like [NumPy arrays](https://numpy.org/doc/stable/reference/generated/numpy.ndarray.html).

`array` and `ndarray`, and `array-like` and `array_like` can be used interchange-ably for the variable `ARRAY` below.

| Docstring type                         | Python type annotation |
|----------------------------------------|------------------------|
| `ARRAY of dtype DTYPE`                 | `ARRAY[DTYPE]`         |
| `ARRAY of dtype DTYPE and shape SHAPE` | `ARRAY[DTYPE]`         |
| `ARRAY of shape SHAPE`                 | `ARRAY[DTYPE]`         |
| `ARRAY of shape SHAPE and dtype DTYPE` | `ARRAY[DTYPE]`         |

E.g.

| Docstring type                           | Python type annotation |
|------------------------------------------|------------------------|
| `array of dtype int`                     | `ndarray[int]`         |
| `ndarray of dtype bool and shape (4, 4)` | `ndarray[bool]`        |
| `array-like of dtype float`              | `ArrayLike[float]`     |
| `array_like of shape (M, 2)`             | `ArrayLike`            |


:::{note}
Noting the **shape** of an array in the docstring is supported.
However, [support for including shapes in generated stubs](https://github.com/scientific-python/docstub/issues/76) is not yet included in docstub.
:::


## Literals

[Literals](https://typing.python.org/en/latest/spec/literal.html#literals) indicate a concrete value instead of type.
Instead of using [`typing.Literal`](https://docs.python.org/3/library/typing.html#typing.Literal), you can enclose literal values in `{...}` in docstrings.

| Docstring type            | Python type annotation           |
|---------------------------|----------------------------------|
| `{-1, 0, 3, True, False}` | `Literal[-1, 0, 3, True, False]` |
| `{"red", "blue", None}`   | `Literal["red", "blue", None]`   |

:::{tip}
Enclosing a single value `{X}` is allowed.
However, `Literal[X]` is more explicit.
:::

:::{warning}
Python's `typing.Literal` only supports a restricted set of parameters.
E.g., `float` literals are not yet supported by the type system but are allowed by docstub.
Addressing this use case is on the roadmap.
See [issue 47](https://github.com/scientific-python/docstub/issues/47) for more details.
:::

## reStructuredText role

Since docstrings are also used to generate documentation with Sphinx, you may want to use [restructuredText roles](https://docutils.sourceforge.io/docs/ref/rst/roles.html).
This is supported anywhere in where a {term}`type name` is used in a {term}`doctype`.

| Docstring type          | Python type annotation |
|-------------------------|------------------------|
| `` `X` ``               | `X`                    |
| ``:ref:`X` ``           | `X`                    |
| ``:class:`X`[Y, ...] `` | `X[Y, ...]`            |
| ``:class:`Y.X` ``       | `Y.X`                  |
| ``:py:class:`Y.X` ``    | `Y.X`                  |<|MERGE_RESOLUTION|>--- conflicted
+++ resolved
@@ -5,15 +5,9 @@
 So any {term}`annotation expression` that is valid in Python, can be used in a docstrings as is.
 In addition, docstub extends this syntax with several "natural language" expressions that are commonly used in the scientific Python ecosystem.
 
-<<<<<<< HEAD
-Docstrings should follow a form that is inspired by the NumPyDoc style:
-```
-Section name
-=======
 Docstrings should follow a form that is inspired by the [NumPyDoc style](https://numpydoc.readthedocs.io/en/latest/format.html):
 ```none
 Section namew
->>>>>>> 6e3604ee
 ------------
 name : doctype, optional_info
   Description.
